--- conflicted
+++ resolved
@@ -171,9 +171,6 @@
     tf = os.path.join(tmp_dir, f"jamf_upload_{str(uuid.uuid4())}.txt")
     with open(tf, "w") as fp:
         fp.write(data)
-<<<<<<< HEAD
-    return tf
-=======
     return tf
 
 
@@ -188,5 +185,4 @@
     """remove the tmp directory"""
     if os.path.exists(tmp_dir):
         rmtree(tmp_dir)
-    return tmp_dir
->>>>>>> b057331e
+    return tmp_dir