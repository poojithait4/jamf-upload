--- conflicted
+++ resolved
@@ -293,7 +293,6 @@
                     verbose_level=1,
                 )
                 return
-<<<<<<< HEAD
 
         # upload the policy
         r = self.upload_policy(
@@ -305,23 +304,14 @@
             token=token,
         )
         self.policy_updated = True
-=======
-            # Set the changed_policy_id to obj_id
-            self.env["changed_policy_id"] = str(obj_id)
-        else:
-            # post the item
-            r = self.upload_policy(
-                self.jamf_url, enc_creds, self.policy_name, template_xml,
-            )
-            self.policy_updated = True
-            # Set the changed_policy_id to the returned output's ID if and only
-            # if it can be determined
-            try:
-                changed_policy_id = ElementTree.fromstring(r.output).findtext("id")
-                self.env["changed_policy_id"] = str(changed_policy_id)
-            except UnboundLocalError:
-                self.env["changed_policy_id"] = "UNKNOWN_POLICY_ID"
->>>>>>> 10ba6f01
+
+        # Set the changed_policy_id to the returned output's ID if and only
+        # if it can be determined
+        try:
+            changed_policy_id = ElementTree.fromstring(r.output).findtext("id")
+            self.env["changed_policy_id"] = str(changed_policy_id)
+        except UnboundLocalError:
+            self.env["changed_policy_id"] = "UNKNOWN_POLICY_ID"
 
         # now upload the icon to the policy if specified in the args
         policy_icon_name = ""
